---
id: index
title: "Getting Started with ZIO Config"
sidebar_label: "Getting Started"
---

# ZIO Config

[ZIO Config](https://zio.dev/zio-config/) is a ZIO-based library and act as an extension to core library ZIO's `Config` language.


[![Production Ready](https://img.shields.io/badge/Project%20Stage-Production%20Ready-brightgreen.svg)](https://github.com/zio/zio/wiki/Project-Stages) ![CI Badge](https://github.com/zio/zio-config/workflows/CI/badge.svg) [![Sonatype Releases](https://img.shields.io/nexus/r/https/oss.sonatype.org/dev.zio/zio-config_2.13.svg?label=Sonatype%20Release)](https://oss.sonatype.org/content/repositories/releases/dev/zio/zio-config_2.13/) [![Sonatype Snapshots](https://img.shields.io/nexus/s/https/oss.sonatype.org/dev.zio/zio-config_2.13.svg?label=Sonatype%20Snapshot)](https://oss.sonatype.org/content/repositories/snapshots/dev/zio/zio-config_2.13/) [![javadoc](https://javadoc.io/badge2/dev.zio/zio-config-docs_2.13/javadoc.svg)](https://javadoc.io/doc/dev.zio/zio-config-docs_2.13) [![ZIO Config](https://img.shields.io/github/stars/zio/zio-config?style=social)](https://github.com/zio/zio-config)

Let's enumerate some key features of this library:

- **Support for Various Sources** — It can read flat or nested configurations. Thanks to `IndexedFlat`.
- **Automatic Document Generation** — It can auto-generate documentation of configurations.
- **Automatic Derivation** — It has built-in support for automatic derivation of readers and writers for case classes and sealed traits.
- **Type-level Constraints and Automatic Validation** — because it supports _Refined_ types, we can write type-level predicates which constrain the set of values described for data types.
- **Descriptive Errors** — It accumulates all errors and reports all of them to the user rather than failing fast.
- **Integrations** — Integrations with a variety of libraries


If you are only interested in automatic derivation of configuration, find the details [here](http://zio.dev/zio-config/automatic-derivation-of-config-descriptor).

## Installation

In order to use this library, we need to add the following line in our `build.sbt` file:

```scala
<<<<<<< HEAD
libraryDependencies += "dev.zio" %% "zio-config" % "4.0.0-RC11" 
=======
libraryDependencies += "dev.zio" %% "zio-config" % "4.0.0-RC12" 
>>>>>>> fbceded9
```

# Quick Start

Let's add these four lines to our `build.sbt` file as we are using these modules in our examples:

```scala
<<<<<<< HEAD
libraryDependencies += "dev.zio" %% "zio-config"          % "4.0.0-RC11"
libraryDependencies += "dev.zio" %% "zio-config-magnolia" % "4.0.0-RC11"
libraryDependencies += "dev.zio" %% "zio-config-typesafe" % "4.0.0-RC11"
libraryDependencies += "dev.zio" %% "zio-config-refined"  % "4.0.0-RC11"
```
=======
libraryDependencies += "dev.zio" %% "zio-config"          % "4.0.0-RC12"
libraryDependencies += "dev.zio" %% "zio-config-magnolia" % "4.0.0-RC12"
libraryDependencies += "dev.zio" %% "zio-config-typesafe" % "4.0.0-RC12"
libraryDependencies += "dev.zio" %% "zio-config-refined"  % "4.0.0-RC12"
```

There are many examples in [here](https://github.com/zio/zio-config/tree/master/examples/shared/src/main/scala/zio/config/examples) straight away as well.
>>>>>>> fbceded9
<|MERGE_RESOLUTION|>--- conflicted
+++ resolved
@@ -28,11 +28,7 @@
 In order to use this library, we need to add the following line in our `build.sbt` file:
 
 ```scala
-<<<<<<< HEAD
-libraryDependencies += "dev.zio" %% "zio-config" % "4.0.0-RC11" 
-=======
 libraryDependencies += "dev.zio" %% "zio-config" % "4.0.0-RC12" 
->>>>>>> fbceded9
 ```
 
 # Quick Start
@@ -40,18 +36,8 @@
 Let's add these four lines to our `build.sbt` file as we are using these modules in our examples:
 
 ```scala
-<<<<<<< HEAD
-libraryDependencies += "dev.zio" %% "zio-config"          % "4.0.0-RC11"
-libraryDependencies += "dev.zio" %% "zio-config-magnolia" % "4.0.0-RC11"
-libraryDependencies += "dev.zio" %% "zio-config-typesafe" % "4.0.0-RC11"
-libraryDependencies += "dev.zio" %% "zio-config-refined"  % "4.0.0-RC11"
-```
-=======
 libraryDependencies += "dev.zio" %% "zio-config"          % "4.0.0-RC12"
 libraryDependencies += "dev.zio" %% "zio-config-magnolia" % "4.0.0-RC12"
 libraryDependencies += "dev.zio" %% "zio-config-typesafe" % "4.0.0-RC12"
 libraryDependencies += "dev.zio" %% "zio-config-refined"  % "4.0.0-RC12"
-```
-
-There are many examples in [here](https://github.com/zio/zio-config/tree/master/examples/shared/src/main/scala/zio/config/examples) straight away as well.
->>>>>>> fbceded9
+```